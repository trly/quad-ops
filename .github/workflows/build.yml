name: Build

permissions:
  contents: write

on:
  push:
    branches: [ main ]
    tags: [ 'v*' ]
  pull_request:
    branches: [ main ]

jobs:
  lint:
    runs-on: ubuntu-latest
    steps:
      - uses: actions/checkout@v4

      - name: Clean Go Cache
        run: |
          mkdir -p $HOME/.cache/go-build
          rm -rf $HOME/.cache/go-build/*
          mkdir -p $HOME/go/pkg
          rm -rf $HOME/go/pkg/mod

      - name: Set up Go
        uses: actions/setup-go@v5
        with:
          go-version: '1.25'
          cache: false

      - name: Download Dependencies
        run: go mod download

      - name: golangci-lint
        uses: golangci/golangci-lint-action@v8
        with:
<<<<<<< HEAD
          version: v2.4.0
=======
          version: latest
>>>>>>> a0fafb39
          args: --timeout=5m --build-tags=exclude_graphdriver_btrfs,exclude_graphdriver_devicemapper,containers_image_openpgp
        env:
          CGO_ENABLED: 0

  build:
    runs-on: ubuntu-latest
    needs: lint
    steps:
      - uses: actions/checkout@v4

      - name: Clean Go Cache
        run: |
          mkdir -p $HOME/.cache/go-build
          rm -rf $HOME/.cache/go-build/*
          mkdir -p $HOME/go/pkg
          rm -rf $HOME/go/pkg/mod

      - name: Set up Go
        uses: actions/setup-go@v5
        with:
          go-version: '1.25'
          cache: false

      - name: Download Dependencies
        run: go mod download

      - name: Build
        run: go build -v ./...

  test:
    runs-on: ubuntu-latest
    needs: lint
    steps:
      - uses: actions/checkout@v4

      - name: Set up Go
        uses: actions/setup-go@v5
        with:
          go-version: '1.25'
          cache: true

      - name: Download Dependencies
        run: go mod download

      - name: Run tests with coverage
        run: go test -v -race -covermode=atomic -coverprofile=coverage.out ./...

      - name: Upload coverage reports to Codecov
        uses: codecov/codecov-action@v5
        with:
          token: ${{ secrets.CODECOV_TOKEN }}<|MERGE_RESOLUTION|>--- conflicted
+++ resolved
@@ -35,11 +35,7 @@
       - name: golangci-lint
         uses: golangci/golangci-lint-action@v8
         with:
-<<<<<<< HEAD
-          version: v2.4.0
-=======
           version: latest
->>>>>>> a0fafb39
           args: --timeout=5m --build-tags=exclude_graphdriver_btrfs,exclude_graphdriver_devicemapper,containers_image_openpgp
         env:
           CGO_ENABLED: 0
